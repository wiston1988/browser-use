"""
Playwright browser on steroids.
"""

import asyncio
import gc
import logging
import os
import subprocess
from dataclasses import dataclass, field
from typing import Literal

import requests
from playwright._impl._api_structures import ProxySettings
from playwright.async_api import Browser as PlaywrightBrowser
from playwright.async_api import (
	Playwright,
	async_playwright,
)

from browser_use.browser.chrome import CHROME_ARGS, CHROME_DISABLE_SECURITY_ARGS, CHROME_DOCKER_ARGS, CHROME_HEADLESS_ARGS
from browser_use.browser.context import BrowserContext, BrowserContextConfig
from browser_use.browser.utils.screen_resolution import get_screen_resolution, get_window_adjustments
from browser_use.utils import time_execution_async

logger = logging.getLogger(__name__)


IN_DOCKER = os.environ.get('IN_DOCKER', 'false').lower() == 'true'


@dataclass
class BrowserConfig:
	r"""
	Configuration for the Browser.

	Default values:
					headless: True
									Whether to run browser in headless mode

					disable_security: True
									Disable browser security features

					extra_browser_args: []
									Extra arguments to pass to the browser

					wss_url: None
									Connect to a browser instance via WebSocket

					cdp_url: None
									Connect to a browser instance via CDP

					browser_instance_path: None
									Path to a Browser instance to use to connect to your normal browser
									e.g. '/Applications/Google\ Chrome.app/Contents/MacOS/Google\ Chrome'
	"""

	headless: bool = False
	disable_security: bool = True
	extra_browser_args: list[str] = field(default_factory=list)
	browser_instance_path: str | None = None
	wss_url: str | None = None
	cdp_url: str | None = None

	proxy: ProxySettings | None = field(default=None)
	new_context_config: BrowserContextConfig = field(default_factory=BrowserContextConfig)

	_force_keep_browser_alive: bool = False
	browser_class: Literal['chromium', 'firefox', 'webkit'] = 'chromium'


# @singleton: TODO - think about id singleton makes sense here
# @dev By default this is a singleton, but you can create multiple instances if you need to.
class Browser:
	"""
	Playwright browser on steroids.

	This is persistant browser factory that can spawn multiple browser contexts.
	It is recommended to use only one instance of Browser per your application (RAM usage will grow otherwise).
	"""

	def __init__(
		self,
		config: BrowserConfig = BrowserConfig(),
	):
		logger.debug('Initializing new browser')
		self.config = config
		self.playwright: Playwright | None = None
		self.playwright_browser: PlaywrightBrowser | None = None

	async def new_context(self, config: BrowserContextConfig = BrowserContextConfig()) -> BrowserContext:
		"""Create a browser context"""
		return BrowserContext(config=config, browser=self)

	async def get_playwright_browser(self) -> PlaywrightBrowser:
		"""Get a browser context"""
		if self.playwright_browser is None:
			return await self._init()

		return self.playwright_browser

	@time_execution_async('--init (browser)')
	async def _init(self):
		"""Initialize the browser session"""
		playwright = await async_playwright().start()
		browser = await self._setup_browser(playwright)

		self.playwright = playwright
		self.playwright_browser = browser

		return self.playwright_browser

	async def _setup_cdp(self, playwright: Playwright) -> PlaywrightBrowser:
		"""Sets up and returns a Playwright Browser instance with anti-detection measures. Firefox has no longer CDP support."""
		if 'firefox' in (self.config.browser_instance_path or '').lower():
			raise ValueError(
				'CDP has been deprecated for firefox, check: https://fxdx.dev/deprecating-cdp-support-in-firefox-embracing-the-future-with-webdriver-bidi/'
			)
<<<<<<< HEAD
=======

>>>>>>> 7f7f4031
		if not self.config.cdp_url:
			raise ValueError('CDP URL is required')
		logger.info(f'Connecting to remote browser via CDP {self.config.cdp_url}')
		browser_class = getattr(playwright, self.config.browser_class)
		browser = await browser_class.connect_over_cdp(self.config.cdp_url)
<<<<<<< HEAD

=======
>>>>>>> 7f7f4031
		return browser

	async def _setup_wss(self, playwright: Playwright) -> PlaywrightBrowser:
		"""Sets up and returns a Playwright Browser instance with anti-detection measures."""
		if not self.config.wss_url:
			raise ValueError('WSS URL is required')
		logger.info(f'Connecting to remote browser via WSS {self.config.wss_url}')
		browser_class = getattr(playwright, self.config.browser_class)
		browser = await browser_class.connect(self.config.wss_url)
		return browser

	async def _setup_browser_with_instance(self, playwright: Playwright) -> PlaywrightBrowser:
		"""Sets up and returns a Playwright Browser instance with anti-detection measures."""
		if not self.config.browser_instance_path:
			raise ValueError('Chrome instance path is required')

		try:
			# Check if browser is already running
			response = requests.get('http://localhost:9222/json/version', timeout=2)
			if response.status_code == 200:
				logger.info('Reusing existing Chrome instance')
				browser_class = getattr(playwright, self.config.browser_class)
				browser = await browser_class.connect_over_cdp(
					endpoint_url='http://localhost:9222',
					timeout=20000,  # 20 second timeout for connection
				)
				return browser
		except requests.ConnectionError:
			logger.debug('No existing Chrome instance found, starting a new one')

		# Start a new Chrome instance
<<<<<<< HEAD
		chrome_launch_cmd = list(
			{
				self.config.browser_instance_path,
				*CHROME_ARGS,
				*(CHROME_DOCKER_ARGS if IN_DOCKER else []),
				*(CHROME_HEADLESS_ARGS if self.config.headless else []),
				*(CHROME_DISABLE_SECURITY_ARGS if self.config.disable_security else []),
				*self.config.extra_browser_args,
			}
		)
		subprocess.Popen(
			chrome_launch_cmd,
=======
		args = [
			self.config.browser_instance_path,
			'--remote-debugging-port=9222',
		]
		if self.config.headless:
			args.append('--headless')
		subprocess.Popen(
			args + self.config.extra_browser_args,
>>>>>>> 7f7f4031
			stdout=subprocess.DEVNULL,
			stderr=subprocess.DEVNULL,
		)

		# Attempt to connect again after starting a new instance
		for _ in range(10):
			try:
				response = requests.get('http://localhost:9222/json/version', timeout=2)
				if response.status_code == 200:
					break
			except requests.ConnectionError:
				pass
			await asyncio.sleep(1)

		# Attempt to connect again after starting a new instance
		try:
			browser_class = getattr(playwright, self.config.browser_class)
			browser = await browser_class.connect_over_cdp(
				endpoint_url='http://localhost:9222',
				timeout=20000,  # 20 second timeout for connection
			)
			return browser
		except Exception as e:
			logger.error(f'Failed to start a new Chrome instance.: {str(e)}')
			raise RuntimeError(
				' To start chrome in Debug mode, you need to close all existing Chrome instances and try again otherwise we can not connect to the instance.'
			)

	async def _setup_standard_browser(self, playwright: Playwright) -> PlaywrightBrowser:
		"""Sets up and returns a Playwright Browser instance with anti-detection measures."""
		screen_size = get_screen_resolution()
		offset_x, offset_y = get_window_adjustments()
		browser_class = getattr(playwright, self.config.browser_class)
		args = {
			'chromium': list(
				{
					*CHROME_ARGS,
					*(CHROME_DOCKER_ARGS if IN_DOCKER else []),
					*(CHROME_HEADLESS_ARGS if self.config.headless else []),
					*(CHROME_DISABLE_SECURITY_ARGS if self.config.disable_security else []),
					f'--window-position={offset_x},{offset_y}',
					f'--window-size={screen_size["width"]},{screen_size["height"]}',
					*self.config.extra_browser_args,
				}
			),
			'firefox': [
				'-no-remote',
				*self.config.extra_browser_args,
			],
			'webkit': [
				'--no-startup-window',
				*self.config.extra_browser_args,
			],
		}
		browser_class = getattr(playwright, self.config.browser_class)
		browser = await browser_class.launch(
			headless=self.config.headless,
			args=args[self.config.browser_class],
			proxy=self.config.proxy,
		)
		# convert to Browser
		return browser

	async def _setup_browser(self, playwright: Playwright) -> PlaywrightBrowser:
		"""Sets up and returns a Playwright Browser instance with anti-detection measures."""
		try:
			if self.config.cdp_url:
				return await self._setup_cdp(playwright)
			if self.config.wss_url:
				return await self._setup_wss(playwright)
			elif self.config.browser_instance_path:
				return await self._setup_browser_with_instance(playwright)
			else:
				return await self._setup_standard_browser(playwright)
		except Exception as e:
			logger.error(f'Failed to initialize Playwright browser: {str(e)}')
			raise

	async def close(self):
		"""Close the browser instance"""
		try:
			if not self.config._force_keep_browser_alive:
				if self.playwright_browser:
					await self.playwright_browser.close()
					del self.playwright_browser
				if self.playwright:
					await self.playwright.stop()
					del self.playwright
				# Then cleanup httpx clients
				await self.cleanup_httpx_clients()
		except Exception as e:
			logger.debug(f'Failed to close browser properly: {e}')
		finally:
			self.playwright_browser = None
			self.playwright = None

			gc.collect()

	def __del__(self):
		"""Async cleanup when object is destroyed"""
		try:
			if self.playwright_browser or self.playwright:
				loop = asyncio.get_running_loop()
				if loop.is_running():
					loop.create_task(self.close())
				else:
					asyncio.run(self.close())
		except Exception as e:
			logger.debug(f'Failed to cleanup browser in destructor: {e}')

	async def cleanup_httpx_clients(self):
		"""Cleanup all httpx clients"""
		import gc

		import httpx

		# Force garbage collection to make sure all clients are in memory
		gc.collect()

		# Get all httpx clients
		clients = [obj for obj in gc.get_objects() if isinstance(obj, httpx.AsyncClient)]

		# Close all clients
		for client in clients:
			if not client.is_closed:
				try:
					await client.aclose()
				except Exception as e:
					logger.debug(f'Error closing httpx client: {e}')<|MERGE_RESOLUTION|>--- conflicted
+++ resolved
@@ -116,19 +116,11 @@
 			raise ValueError(
 				'CDP has been deprecated for firefox, check: https://fxdx.dev/deprecating-cdp-support-in-firefox-embracing-the-future-with-webdriver-bidi/'
 			)
-<<<<<<< HEAD
-=======
-
->>>>>>> 7f7f4031
 		if not self.config.cdp_url:
 			raise ValueError('CDP URL is required')
 		logger.info(f'Connecting to remote browser via CDP {self.config.cdp_url}')
 		browser_class = getattr(playwright, self.config.browser_class)
 		browser = await browser_class.connect_over_cdp(self.config.cdp_url)
-<<<<<<< HEAD
-
-=======
->>>>>>> 7f7f4031
 		return browser
 
 	async def _setup_wss(self, playwright: Playwright) -> PlaywrightBrowser:
@@ -160,7 +152,6 @@
 			logger.debug('No existing Chrome instance found, starting a new one')
 
 		# Start a new Chrome instance
-<<<<<<< HEAD
 		chrome_launch_cmd = list(
 			{
 				self.config.browser_instance_path,
@@ -173,16 +164,6 @@
 		)
 		subprocess.Popen(
 			chrome_launch_cmd,
-=======
-		args = [
-			self.config.browser_instance_path,
-			'--remote-debugging-port=9222',
-		]
-		if self.config.headless:
-			args.append('--headless')
-		subprocess.Popen(
-			args + self.config.extra_browser_args,
->>>>>>> 7f7f4031
 			stdout=subprocess.DEVNULL,
 			stderr=subprocess.DEVNULL,
 		)
